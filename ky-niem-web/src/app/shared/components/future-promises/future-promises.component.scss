@import 'src/assets/scss/mixins';

<<<<<<< HEAD
// Keyframes for background animation
@keyframes gradientAnimation {
  0% { background-position: 0% 50%; }
  50% { background-position: 100% 50%; }
  100% { background-position: 0% 50%; }
=======
// Variables
$primary-green: #4CAF50;
$light-green: #E8F5E9;
$lighter-green: #F1F8E9;
$hover-green: #81C784;
$text-color: #2E7D32;
$dark-green: #57955a;
$white: #fff;
$border-color: $primary-green;

@keyframes floatQuoteIcon {
  0% {
    transform: translate(0, 0) rotate(0deg);
  }
  50% {
    transform: translate(-5px, -5px) rotate(-5deg);
  }
  100% {
    transform: translate(0, 0) rotate(0deg);
  }
}

@keyframes pulseOpacity {
  0% { opacity: 0.03; }
  50% { opacity: 0.05; }
  100% { opacity: 0.03; }
}

.promises-section {
  background-color: $light-green;
  padding: 4rem 2rem;
  min-height: 100vh;
}

.content-container {
  max-width: 1200px;
  margin: 0 auto;
>>>>>>> 8cd3eb2f
}

@keyframes floatingBubbles {
  0% {
    transform: translateY(0) rotate(0deg);
    opacity: 0;
  }
<<<<<<< HEAD
  50% { opacity: 0.15; }
  100% {
    transform: translateY(-1000px) rotate(720deg);
    opacity: 0;
=======

  .header-quote {
    position: relative;
    background: linear-gradient(135deg, $lighter-green 0%, white 100%);
    border-radius: 15px;
    padding: 2rem;
    margin: 2rem 0;
    overflow: hidden;

    &::before {
      content: '\e908'; // PrimeIcons quote-left
      font-family: 'PrimeIcons';
      position: absolute;
      font-size: 150px;
      color: $primary-green;
      opacity: 0.03;
      left: -20px;
      top: -20px;
      z-index: 0;
      animation: floatQuoteIcon 6s ease-in-out infinite, pulseOpacity 4s ease-in-out infinite;
    }

    &::after {
      content: '\e909'; // PrimeIcons quote-right
      font-family: 'PrimeIcons';
      position: absolute;
      font-size: 150px;
      color: $primary-green;
      opacity: 0.03;
      right: -20px;
      bottom: -20px;
      z-index: 0;
      transform: rotate(180deg);
      animation: floatQuoteIcon 6s ease-in-out infinite reverse, pulseOpacity 4s ease-in-out infinite;
      animation-delay: 2s;
    }

    p {
      position: relative;
      z-index: 1;
      font-size: 1.2rem;
      line-height: 1.6;
      color: $text-color;
      font-style: italic;
      text-align: center;
      margin: 0;
    }

    span {
      display: block;
      text-align: right;
      color: $text-color;
      font-weight: 500;
      margin-top: 1rem;
    }
>>>>>>> 8cd3eb2f
  }
}

// Color variables
$primary: #3498db;
$text-primary: #2c3e50;
$text-secondary: #34495e;
$background: #ecf0f1;

.promises-section {
  position: relative;
  min-height: 100vh;
  padding: 4rem 2rem;
  background: linear-gradient(-45deg, #e8f4f8, #ecf0f1);
  background-size: 400% 400%;
  animation: gradientAnimation 15s ease infinite;
  overflow: hidden;

  // Animated background elements
  .bubble {
    position: absolute;
    bottom: -100px;
    background: rgba($primary, 0.05);
    border-radius: 50%;
    animation: floatingBubbles 12s linear infinite;

    @for $i from 1 through 15 {
      &:nth-child(#{$i}) {
        $size: random(60) + 20px;
        width: $size;
        height: $size;
        left: random(100) * 1%;
        animation-delay: random(8000) * -1ms;
        animation-duration: (random(5000) + 8000) * 1ms;
      }
    }
  }

  .content-container {
    position: relative;
    max-width: 1200px;
    margin: 0 auto;
    z-index: 1;
  }

  .section-header {
    text-align: center;
    margin-bottom: 4rem;
    
    i {
      color: $primary;
      font-size: 2rem;
      margin-bottom: 1rem;
    }

    h2 {
      color: $text-primary;
      font-size: 2.5rem;
      margin: 1rem 0;
    }

    .header-line {
      width: 100px;
      height: 2px;
      background: $primary;
      margin: 1rem auto;
      opacity: 0.5;
    }
  }

  .promises-flow {
    .promise-group {
      .flow-item {
        margin-bottom: 3rem;
        padding: 2rem 0;
        transition: transform 0.3s ease;

        &:hover {
          transform: translateX(10px);
        }

        .flow-content {
          display: flex;
          gap: 2rem;
          align-items: flex-start;

          .icon-circle {
            width: 50px;
            height: 50px;
            min-width: 50px;
            background: $primary;
            border-radius: 50%;
            display: flex;
            align-items: center;
            justify-content: center;

            i {
              color: white;
              font-size: 1.5rem;
            }
          }

          .flow-text {
            h3 {
              color: $text-primary;
              margin: 0 0 1rem;
              font-size: 1.3rem;
            }

            p {
              color: $text-secondary;
              line-height: 1.6;
              margin-bottom: 1rem;
            }

            .tags-flow {
              display: flex;
              flex-wrap: wrap;
              gap: 0.8rem;

              .tag {
                color: $primary;
                padding: 0.3rem 0.8rem;
                border: 1px solid $primary;
                border-radius: 20px;
                font-size: 0.9rem;
              }
            }
          }
        }

        .flow-line {
          height: 50px;
          width: 2px;
          background: $primary;
          margin: 1rem 0 1rem 25px;
          opacity: 0.3;
        }

        &:last-child .flow-line {
          display: none;
        }
      }
    }
  }

  .goals-flow {
    margin-top: 5rem;

    .flow-title {
      text-align: center;
      color: $text-primary;
      font-size: 2rem;
      margin-bottom: 3rem;
    }

    .goals-list {
      display: grid;
      grid-template-columns: repeat(auto-fit, minmax(280px, 1fr));
      gap: 2rem;

      .goal-flow-item {
        padding: 1.5rem;
        display: flex;
        align-items: center;
        gap: 1.5rem;
        transition: transform 0.3s ease;
        border-left: 3px solid $primary;

        &:hover {
          transform: translateX(10px);
        }

        .goal-icon {
          width: 40px;
          height: 40px;
          min-width: 40px;
          background: $primary;
          border-radius: 50%;
          display: flex;
          align-items: center;
          justify-content: center;

          i {
            color: white;
            font-size: 1.2rem;
          }
        }

        .goal-content {
          h4 {
            color: $text-primary;
            margin: 0 0 0.5rem;
            font-size: 1.1rem;
          }

          .timeframe {
            display: flex;
            align-items: center;
            gap: 0.5rem;
            color: $text-secondary;
            font-size: 0.9rem;

            i {
              color: $primary;
            }
          }
        }
      }
    }
  }

  .quote-section {
    text-align: center;
    margin-top: 5rem;
    padding: 3rem 0;

    .quote-line {
      width: 100px;
      height: 2px;
      background: $primary;
      margin: 0 auto 2rem;
      opacity: 0.3;
    }

<<<<<<< HEAD
    blockquote {
      color: $text-primary;
=======
  .timeline-body {
    background: $white;
    padding: 1.5rem;
    margin: 0 2rem;
    width: 100%;
    box-shadow: 0 4px 15px rgba(0, 0, 0, 0.1);
    transition: all 0.3s ease;

    &:nth-child(3n+1) {
      animation: floatingCard1 2s ease-in-out infinite;
    }

    &:nth-child(3n+2) {
      animation: floatingCard2 1.8s ease-in-out infinite;
      animation-delay: 0.3s;
    }

    &:nth-child(3n) {
      animation: floatingCard3 2.2s ease-in-out infinite;
      animation-delay: 0.6s;
    }

    h4 {
      color: $dark-green;
      margin: 0 0 0.5rem;
>>>>>>> 8cd3eb2f
      font-size: 1.2rem;
      font-style: italic;
      line-height: 1.6;
      margin: 0 0 1rem;
      max-width: 800px;
      margin: 0 auto;
    }

    .author {
      color: $text-secondary;
      font-size: 0.9rem;
      margin-top: 1rem;
      display: block;
    }
  }
}

<<<<<<< HEAD
// Mobile Responsive
=======
// Footer Quote
.footer-section {
  margin-top: 4rem;
  text-align: center;
}

.quote-box {
  position: relative;
  background: linear-gradient(135deg, $lighter-green 0%, white 100%);
  border-radius: 15px;
  padding: 2rem;
  margin: 2rem 0;
  overflow: hidden;

  &::before {
    content: '\e908'; // PrimeIcons quote-left
    font-family: 'PrimeIcons';
    position: absolute;
    font-size: 180px;
    color: $primary-green;
    opacity: 0.03;
    left: -25px;
    top: -25px;
    z-index: 0;
    animation: floatQuoteIcon 6s ease-in-out infinite, pulseOpacity 4s ease-in-out infinite;
  }

  &::after {
    content: '\e909'; // PrimeIcons quote-right
    font-family: 'PrimeIcons';
    position: absolute;
    font-size: 180px;
    color: $primary-green;
    opacity: 0.03;
    right: -25px;
    bottom: -25px;
    z-index: 0;
    transform: rotate(180deg);
    animation: floatQuoteIcon 6s ease-in-out infinite reverse, pulseOpacity 4s ease-in-out infinite;
    animation-delay: 2s;
  }

  .pi-heart {
    color: $primary-green;
    font-size: 2rem;
    opacity: 0.7;
    display: block;
    text-align: center;
    margin-bottom: 1rem;
  }

  blockquote {
    position: relative;
    z-index: 1;
    font-size: 1.2rem;
    line-height: 1.6;
    color: $text-color;
    font-style: italic;
    text-align: center;
    margin: 0;
  }

  .author {
    display: block;
    text-align: right;
    color: $text-color;
    font-weight: 500;
    margin-top: 1rem;
  }
}

// Responsive Design
>>>>>>> 8cd3eb2f
@media (max-width: 768px) {
  .promises-section {
    padding: 2rem 1rem;

    .section-header {
      h2 {
        font-size: 2rem;
      }
    }

    .promises-flow {
      .flow-item {
        .flow-content {
          flex-direction: column;
          text-align: center;
          gap: 1rem;

          .icon-circle {
            margin: 0 auto;
          }

          .flow-line {
            margin: 1rem auto;
          }
        }
      }
    }

    .goals-flow {
      .goals-list {
        grid-template-columns: 1fr;
      }

      .goal-flow-item {
        text-align: left;
      }
    }

    .quote-section {
      padding: 2rem 0;

      blockquote {
        font-size: 1rem;
        padding: 0 1rem;
      }
    }
  }
}<|MERGE_RESOLUTION|>--- conflicted
+++ resolved
@@ -1,12 +1,5 @@
 @import 'src/assets/scss/mixins';
 
-<<<<<<< HEAD
-// Keyframes for background animation
-@keyframes gradientAnimation {
-  0% { background-position: 0% 50%; }
-  50% { background-position: 100% 50%; }
-  100% { background-position: 0% 50%; }
-=======
 // Variables
 $primary-green: #4CAF50;
 $light-green: #E8F5E9;
@@ -44,20 +37,32 @@
 .content-container {
   max-width: 1200px;
   margin: 0 auto;
->>>>>>> 8cd3eb2f
-}
-
-@keyframes floatingBubbles {
-  0% {
-    transform: translateY(0) rotate(0deg);
-    opacity: 0;
-  }
-<<<<<<< HEAD
-  50% { opacity: 0.15; }
-  100% {
-    transform: translateY(-1000px) rotate(720deg);
-    opacity: 0;
-=======
+}
+
+// Header Styles
+.section-header {
+  text-align: center;
+  margin-bottom: 4rem;
+
+  .title-group {
+    display: flex;
+    align-items: center;
+    justify-content: center;
+    gap: 1rem;
+    margin-bottom: 1.5rem;
+
+    i {
+      color: $primary-green;
+      font-size: 2rem;
+    }
+
+    h2 {
+      color: $dark-green;
+      font-size: 2.5rem;
+      font-weight: 600;
+      margin: 0;
+    }
+  }
 
   .header-quote {
     position: relative;
@@ -113,236 +118,172 @@
       font-weight: 500;
       margin-top: 1rem;
     }
->>>>>>> 8cd3eb2f
-  }
-}
-
-// Color variables
-$primary: #3498db;
-$text-primary: #2c3e50;
-$text-secondary: #34495e;
-$background: #ecf0f1;
-
-.promises-section {
+  }
+}
+
+// Promises Grid
+.promises-grid {
+  display: grid;
+  grid-template-columns: repeat(auto-fit, minmax(300px, 1fr));
+  gap: 2rem;
+  margin-bottom: 4rem;
+}
+
+.promise-item {
+  background: $white;
+  padding: 2rem;
   position: relative;
-  min-height: 100vh;
-  padding: 4rem 2rem;
-  background: linear-gradient(-45deg, #e8f4f8, #ecf0f1);
-  background-size: 400% 400%;
-  animation: gradientAnimation 15s ease infinite;
-  overflow: hidden;
-
-  // Animated background elements
-  .bubble {
+
+  &::before {
+    content: '';
     position: absolute;
-    bottom: -100px;
-    background: rgba($primary, 0.05);
+    top: 0;
+    left: 0;
+    width: 100%;
+    height: 4px;
+    background: $primary-green;
+  }
+
+  .promise-header {
+    display: flex;
+    align-items: center;
+    gap: 1rem;
+    margin-bottom: 1rem;
+
+    i {
+      color: $primary-green;
+      font-size: 1.5rem;
+    }
+
+    h3 {
+      color: $dark-green;
+      font-size: 1.3rem;
+      margin: 0;
+    }
+  }
+
+  .promise-line {
+    width: 50px;
+    height: 2px;
+    background: $border-color;
+    margin: 1rem 0;
+  }
+
+  .promise-text {
+    color: $dark-green;
+    line-height: 1.6;
+    margin-bottom: 1.5rem;
+  }
+
+  .promise-tags {
+    display: flex;
+    flex-wrap: wrap;
+    gap: 0.8rem;
+
+    .tag {
+      display: flex;
+      align-items: center;
+      gap: 0.5rem;
+      padding: 0.4rem 0.8rem;
+      background: $light-green;
+      color: $dark-green;
+      font-size: 0.9rem;
+
+      i {
+        font-size: 0.8rem;
+        color: $primary-green;
+      }
+    }
+  }
+}
+
+// Timeline Section
+.goals-timeline {
+  margin: 4rem 0;
+  padding: 2rem 0;
+  position: relative;
+}
+
+.timeline-header {
+  display: flex;
+  align-items: center;
+  margin-bottom: 3rem;
+
+  .line {
+    flex: 1;
+    height: 1px;
+    background: $border-color;
+  }
+
+  .header-content {
+    padding: 0 2rem;
+    display: flex;
+    align-items: center;
+    gap: 1rem;
+    color: $dark-green;
+
+    i {
+      font-size: 1.5rem;
+    }
+
+    h3 {
+      margin: 0;
+      font-size: 1.8rem;
+    }
+  }
+}
+
+.timeline-content {
+  position: relative;
+  padding: 2rem 0;
+
+  &::before {
+    content: '';
+    position: absolute;
+    left: 50%;
+    top: 0;
+    bottom: 0;
+    width: 1px;
+    background: $border-color;
+  }
+}
+
+.timeline-item {
+  display: flex;
+  align-items: flex-start;
+  margin-bottom: 2rem;
+  padding: 0 1rem;
+  position: relative;
+  width: 50%;
+
+  &.right-aligned {
+    margin-left: 50%;
+    flex-direction: row-reverse;
+
+    .timeline-body {
+      text-align: right;
+    }
+  }
+
+  .timeline-marker {
+    background: $white;
+    border: 2px solid $primary-green;
     border-radius: 50%;
-    animation: floatingBubbles 12s linear infinite;
-
-    @for $i from 1 through 15 {
-      &:nth-child(#{$i}) {
-        $size: random(60) + 20px;
-        width: $size;
-        height: $size;
-        left: random(100) * 1%;
-        animation-delay: random(8000) * -1ms;
-        animation-duration: (random(5000) + 8000) * 1ms;
-      }
-    }
-  }
-
-  .content-container {
-    position: relative;
-    max-width: 1200px;
-    margin: 0 auto;
+    width: 40px;
+    height: 40px;
+    display: flex;
+    align-items: center;
+    justify-content: center;
+    position: absolute;
+    left: -20px;
     z-index: 1;
-  }
-
-  .section-header {
-    text-align: center;
-    margin-bottom: 4rem;
-    
+
     i {
-      color: $primary;
-      font-size: 2rem;
-      margin-bottom: 1rem;
-    }
-
-    h2 {
-      color: $text-primary;
-      font-size: 2.5rem;
-      margin: 1rem 0;
-    }
-
-    .header-line {
-      width: 100px;
-      height: 2px;
-      background: $primary;
-      margin: 1rem auto;
-      opacity: 0.5;
-    }
-  }
-
-  .promises-flow {
-    .promise-group {
-      .flow-item {
-        margin-bottom: 3rem;
-        padding: 2rem 0;
-        transition: transform 0.3s ease;
-
-        &:hover {
-          transform: translateX(10px);
-        }
-
-        .flow-content {
-          display: flex;
-          gap: 2rem;
-          align-items: flex-start;
-
-          .icon-circle {
-            width: 50px;
-            height: 50px;
-            min-width: 50px;
-            background: $primary;
-            border-radius: 50%;
-            display: flex;
-            align-items: center;
-            justify-content: center;
-
-            i {
-              color: white;
-              font-size: 1.5rem;
-            }
-          }
-
-          .flow-text {
-            h3 {
-              color: $text-primary;
-              margin: 0 0 1rem;
-              font-size: 1.3rem;
-            }
-
-            p {
-              color: $text-secondary;
-              line-height: 1.6;
-              margin-bottom: 1rem;
-            }
-
-            .tags-flow {
-              display: flex;
-              flex-wrap: wrap;
-              gap: 0.8rem;
-
-              .tag {
-                color: $primary;
-                padding: 0.3rem 0.8rem;
-                border: 1px solid $primary;
-                border-radius: 20px;
-                font-size: 0.9rem;
-              }
-            }
-          }
-        }
-
-        .flow-line {
-          height: 50px;
-          width: 2px;
-          background: $primary;
-          margin: 1rem 0 1rem 25px;
-          opacity: 0.3;
-        }
-
-        &:last-child .flow-line {
-          display: none;
-        }
-      }
-    }
-  }
-
-  .goals-flow {
-    margin-top: 5rem;
-
-    .flow-title {
-      text-align: center;
-      color: $text-primary;
-      font-size: 2rem;
-      margin-bottom: 3rem;
-    }
-
-    .goals-list {
-      display: grid;
-      grid-template-columns: repeat(auto-fit, minmax(280px, 1fr));
-      gap: 2rem;
-
-      .goal-flow-item {
-        padding: 1.5rem;
-        display: flex;
-        align-items: center;
-        gap: 1.5rem;
-        transition: transform 0.3s ease;
-        border-left: 3px solid $primary;
-
-        &:hover {
-          transform: translateX(10px);
-        }
-
-        .goal-icon {
-          width: 40px;
-          height: 40px;
-          min-width: 40px;
-          background: $primary;
-          border-radius: 50%;
-          display: flex;
-          align-items: center;
-          justify-content: center;
-
-          i {
-            color: white;
-            font-size: 1.2rem;
-          }
-        }
-
-        .goal-content {
-          h4 {
-            color: $text-primary;
-            margin: 0 0 0.5rem;
-            font-size: 1.1rem;
-          }
-
-          .timeframe {
-            display: flex;
-            align-items: center;
-            gap: 0.5rem;
-            color: $text-secondary;
-            font-size: 0.9rem;
-
-            i {
-              color: $primary;
-            }
-          }
-        }
-      }
-    }
-  }
-
-  .quote-section {
-    text-align: center;
-    margin-top: 5rem;
-    padding: 3rem 0;
-
-    .quote-line {
-      width: 100px;
-      height: 2px;
-      background: $primary;
-      margin: 0 auto 2rem;
-      opacity: 0.3;
-    }
-
-<<<<<<< HEAD
-    blockquote {
-      color: $text-primary;
-=======
+      color: $primary-green;
+      font-size: 1rem;
+    }
+  }
+
   .timeline-body {
     background: $white;
     padding: 1.5rem;
@@ -368,27 +309,23 @@
     h4 {
       color: $dark-green;
       margin: 0 0 0.5rem;
->>>>>>> 8cd3eb2f
       font-size: 1.2rem;
-      font-style: italic;
-      line-height: 1.6;
-      margin: 0 0 1rem;
-      max-width: 800px;
-      margin: 0 auto;
-    }
-
-    .author {
-      color: $text-secondary;
+    }
+
+    .timeline-time {
+      display: flex;
+      align-items: center;
+      gap: 0.5rem;
+      color: $primary-green;
       font-size: 0.9rem;
-      margin-top: 1rem;
-      display: block;
-    }
-  }
-}
-
-<<<<<<< HEAD
-// Mobile Responsive
-=======
+
+      i {
+        font-size: 0.8rem;
+      }
+    }
+  }
+}
+
 // Footer Quote
 .footer-section {
   margin-top: 4rem;
@@ -461,52 +398,32 @@
 }
 
 // Responsive Design
->>>>>>> 8cd3eb2f
 @media (max-width: 768px) {
-  .promises-section {
-    padding: 2rem 1rem;
-
-    .section-header {
-      h2 {
-        font-size: 2rem;
-      }
-    }
-
-    .promises-flow {
-      .flow-item {
-        .flow-content {
-          flex-direction: column;
-          text-align: center;
-          gap: 1rem;
-
-          .icon-circle {
-            margin: 0 auto;
-          }
-
-          .flow-line {
-            margin: 1rem auto;
-          }
-        }
-      }
-    }
-
-    .goals-flow {
-      .goals-list {
-        grid-template-columns: 1fr;
-      }
-
-      .goal-flow-item {
+  .timeline-content {
+    &::before {
+      left: 0;
+    }
+  }
+
+  .timeline-item {
+    width: 100%;
+    margin-left: 0 !important;
+    padding-left: 3rem;
+
+    &.right-aligned {
+      flex-direction: row;
+
+      .timeline-body {
         text-align: left;
       }
     }
 
-    .quote-section {
-      padding: 2rem 0;
-
-      blockquote {
-        font-size: 1rem;
-        padding: 0 1rem;
-      }
+    .timeline-marker {
+      left: 0;
+    }
+
+    .timeline-body {
+      margin-left: 0;
     }
   }
 }