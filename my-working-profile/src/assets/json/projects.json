--- conflicted
+++ resolved
@@ -53,11 +53,7 @@
       "name": "PW",
       "company": "HCL",
       "duration": "Dec 2021 - Dec 2023",
-<<<<<<< HEAD
-      "description": "Develop a DMS system for storing the document regarding to aerospace scope",
-=======
       "description": "Built a sophisticated Document Management System for aerospace using Angular 14. Implemented complex document workflows, version control, and interactive diagram features using GoJS. Focused on performance optimization and seamless user experience.",
->>>>>>> 42e83530
       "scope": "Aerospace",
       "technologies": [
         "Angular",
@@ -100,13 +96,8 @@
       "name": "Finantix",
       "company": "Nashtech",
       "duration": "Dec 2018 – Oct 2020",
-<<<<<<< HEAD
-      "description": "An applicant for manage the orders/invoices/payments. Also, other bankers, or wealth managers can use to introduce / demonstrate the plan to customer",
-      "scope": "FinTech",
-=======
       "description": "Spearheaded the migration from AngularJS to Angular 7 for a comprehensive financial management platform. Developed responsive interfaces for order management, invoicing, and payment processing. Implemented wealth management demonstration tools for client presentations.",
       "scope": "Fintech",
->>>>>>> 42e83530
       "technologies": [
         "AngularJS",
         "Angular",
