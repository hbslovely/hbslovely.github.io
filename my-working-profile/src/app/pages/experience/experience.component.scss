.experience-page {
  padding: 0 1rem 2rem;
  min-height: 100vh;
  background-color: var(--background-color);

  .container {
    margin: 0 auto;

    .section {
      background-color: var(--component-background);
<<<<<<< HEAD
      padding: 2rem;
=======
      border-radius: 12px;
      box-shadow: var(--card-shadow);
      padding: 0 !important;
>>>>>>> 42e83530
      margin-bottom: 2rem;
      box-shadow: none;
      border: none;

      @media (max-width: 768px) {
        padding: 1.5rem;
      }
<<<<<<< HEAD

      .section-header {
        margin-bottom: 2rem;
        padding-bottom: 1rem;
        border-bottom: 1px solid #eaeaea;

        h2 {
          font-size: 1.75rem;
          color: var(--heading-color);
          margin: 0;
          display: flex;
          align-items: center;
          gap: 0.75rem;

          [nz-icon] {
            color: var(--primary-color);
            font-size: 1.5rem;
          }
        }

        .section-subtitle {
          color: var(--text-color-secondary);
          margin-top: 0.5rem;
          font-size: 1rem;
        }
      }

      .experience-list, .education-list {
        display: flex;
        flex-direction: column;
        gap: 1.5rem;

        .experience-card, .education-card {
          background-color: white;
          border: 1px solid #eaeaea;
          border-radius: 8px;
          padding: 1.5rem;
          transition: background-color 0.2s ease;

          &:hover {
            background-color: #fafafa;
          }

          .card-header {
            margin-bottom: 1.5rem;

            .company-info {
              display: flex;
              align-items: center;
              gap: 20px;
              margin-bottom: 16px;
              padding-bottom: 16px;
              border-bottom: 1px solid #eaeaea;

              .company-logo {
                width: 64px;
                height: 64px;
                flex-shrink: 0;
                border-radius: 4px;
                overflow: hidden;
                background: #fafafa;
                display: flex;
                align-items: center;
                justify-content: center;
                border: 1px solid #eaeaea;

                img {
                  width: 100%;
                  height: 100%;
                  object-fit: contain;
                  padding: 8px;
                }
              }

              .position-company {
                flex: 1;
                display: flex;
                flex-direction: column;
                justify-content: center;

                .company {
                  color: var(--heading-color);
                  font-size: 1.1rem;
                  font-weight: 500;
                  margin: 0 0 4px 0;
                }

                h3 {
                  margin: 0;
                  font-size: 1.25rem;
                  color: var(--text-color);
                  font-weight: 400;
                }
              }
            }

            .meta-info {
              display: flex;
              flex-wrap: wrap;
              gap: 1.5rem;
              color: var(--text-color-secondary);
              font-size: 0.9rem;

              span {
                display: flex;
                align-items: center;
                gap: 0.5rem;

                [nz-icon] {
                  color: var(--primary-color);
                  font-size: 1rem;
                }
              }
            }
          }

          .card-content {
            .description {
              color: var(--text-color);
              line-height: 1.6;
              margin-bottom: 1.5rem;
            }

            .achievements, .responsibilities {
              margin-top: 1.5rem;
              padding-top: 1rem;
              border-top: 1px solid #eaeaea;

              h4 {
                font-size: 1.1rem;
                color: var(--heading-color);
                margin-bottom: 1rem;
                display: flex;
                align-items: center;
                gap: 0.5rem;
                font-weight: 500;
              }

              ul {
                list-style-type: none;
                padding: 0;
                margin: 0;
                display: flex;
                flex-direction: column;
                gap: 0.75rem;

                li {
                  display: flex;
                  gap: 0.75rem;
                  align-items: flex-start;
                  color: var(--text-color);
                  line-height: 1.5;

                  [nz-icon] {
                    color: var(--primary-color);
                    font-size: 1rem;
                    margin-top: 0.2rem;
                  }
                }
              }
            }
          }
        }
      }
    }
  }
}

// Education section styles
.education-card {
  background: white;
  border: 1px solid #eaeaea;
  border-radius: 8px;
  padding: 1.5rem;
  margin-bottom: 1.5rem;
  transition: background-color 0.2s ease;

  &:hover {
    background-color: #fafafa;
  }

  .card-header {
    margin-bottom: 1rem;
    padding-bottom: 1rem;
    border-bottom: 1px solid #eaeaea;

    .degree-institution {
      h3 {
        margin: 0;
        font-size: 1.25rem;
        color: var(--heading-color);
        font-weight: 500;
      }

      .institution {
        color: var(--text-color);
        font-size: 1rem;
        margin-top: 4px;
      }
    }

    .meta-info {
      margin-top: 12px;
      color: var(--text-color-secondary);
      font-size: 0.9rem;

      span {
        display: flex;
        align-items: center;
        gap: 6px;

        [nz-icon] {
          color: var(--primary-color);
          font-size: 1rem;
        }
      }
    }
  }

  .card-content {
    .description {
      color: var(--text-color);
      line-height: 1.6;
=======
    }

    .experience-list, .education-list {
      display: flex;
      flex-direction: column;
      gap: 2rem;
>>>>>>> 42e83530
    }
  }
}<|MERGE_RESOLUTION|>--- conflicted
+++ resolved
@@ -8,252 +8,20 @@
 
     .section {
       background-color: var(--component-background);
-<<<<<<< HEAD
-      padding: 2rem;
-=======
       border-radius: 12px;
       box-shadow: var(--card-shadow);
       padding: 0 !important;
->>>>>>> 42e83530
       margin-bottom: 2rem;
-      box-shadow: none;
-      border: none;
 
       @media (max-width: 768px) {
         padding: 1.5rem;
       }
-<<<<<<< HEAD
-
-      .section-header {
-        margin-bottom: 2rem;
-        padding-bottom: 1rem;
-        border-bottom: 1px solid #eaeaea;
-
-        h2 {
-          font-size: 1.75rem;
-          color: var(--heading-color);
-          margin: 0;
-          display: flex;
-          align-items: center;
-          gap: 0.75rem;
-
-          [nz-icon] {
-            color: var(--primary-color);
-            font-size: 1.5rem;
-          }
-        }
-
-        .section-subtitle {
-          color: var(--text-color-secondary);
-          margin-top: 0.5rem;
-          font-size: 1rem;
-        }
-      }
-
-      .experience-list, .education-list {
-        display: flex;
-        flex-direction: column;
-        gap: 1.5rem;
-
-        .experience-card, .education-card {
-          background-color: white;
-          border: 1px solid #eaeaea;
-          border-radius: 8px;
-          padding: 1.5rem;
-          transition: background-color 0.2s ease;
-
-          &:hover {
-            background-color: #fafafa;
-          }
-
-          .card-header {
-            margin-bottom: 1.5rem;
-
-            .company-info {
-              display: flex;
-              align-items: center;
-              gap: 20px;
-              margin-bottom: 16px;
-              padding-bottom: 16px;
-              border-bottom: 1px solid #eaeaea;
-
-              .company-logo {
-                width: 64px;
-                height: 64px;
-                flex-shrink: 0;
-                border-radius: 4px;
-                overflow: hidden;
-                background: #fafafa;
-                display: flex;
-                align-items: center;
-                justify-content: center;
-                border: 1px solid #eaeaea;
-
-                img {
-                  width: 100%;
-                  height: 100%;
-                  object-fit: contain;
-                  padding: 8px;
-                }
-              }
-
-              .position-company {
-                flex: 1;
-                display: flex;
-                flex-direction: column;
-                justify-content: center;
-
-                .company {
-                  color: var(--heading-color);
-                  font-size: 1.1rem;
-                  font-weight: 500;
-                  margin: 0 0 4px 0;
-                }
-
-                h3 {
-                  margin: 0;
-                  font-size: 1.25rem;
-                  color: var(--text-color);
-                  font-weight: 400;
-                }
-              }
-            }
-
-            .meta-info {
-              display: flex;
-              flex-wrap: wrap;
-              gap: 1.5rem;
-              color: var(--text-color-secondary);
-              font-size: 0.9rem;
-
-              span {
-                display: flex;
-                align-items: center;
-                gap: 0.5rem;
-
-                [nz-icon] {
-                  color: var(--primary-color);
-                  font-size: 1rem;
-                }
-              }
-            }
-          }
-
-          .card-content {
-            .description {
-              color: var(--text-color);
-              line-height: 1.6;
-              margin-bottom: 1.5rem;
-            }
-
-            .achievements, .responsibilities {
-              margin-top: 1.5rem;
-              padding-top: 1rem;
-              border-top: 1px solid #eaeaea;
-
-              h4 {
-                font-size: 1.1rem;
-                color: var(--heading-color);
-                margin-bottom: 1rem;
-                display: flex;
-                align-items: center;
-                gap: 0.5rem;
-                font-weight: 500;
-              }
-
-              ul {
-                list-style-type: none;
-                padding: 0;
-                margin: 0;
-                display: flex;
-                flex-direction: column;
-                gap: 0.75rem;
-
-                li {
-                  display: flex;
-                  gap: 0.75rem;
-                  align-items: flex-start;
-                  color: var(--text-color);
-                  line-height: 1.5;
-
-                  [nz-icon] {
-                    color: var(--primary-color);
-                    font-size: 1rem;
-                    margin-top: 0.2rem;
-                  }
-                }
-              }
-            }
-          }
-        }
-      }
-    }
-  }
-}
-
-// Education section styles
-.education-card {
-  background: white;
-  border: 1px solid #eaeaea;
-  border-radius: 8px;
-  padding: 1.5rem;
-  margin-bottom: 1.5rem;
-  transition: background-color 0.2s ease;
-
-  &:hover {
-    background-color: #fafafa;
-  }
-
-  .card-header {
-    margin-bottom: 1rem;
-    padding-bottom: 1rem;
-    border-bottom: 1px solid #eaeaea;
-
-    .degree-institution {
-      h3 {
-        margin: 0;
-        font-size: 1.25rem;
-        color: var(--heading-color);
-        font-weight: 500;
-      }
-
-      .institution {
-        color: var(--text-color);
-        font-size: 1rem;
-        margin-top: 4px;
-      }
-    }
-
-    .meta-info {
-      margin-top: 12px;
-      color: var(--text-color-secondary);
-      font-size: 0.9rem;
-
-      span {
-        display: flex;
-        align-items: center;
-        gap: 6px;
-
-        [nz-icon] {
-          color: var(--primary-color);
-          font-size: 1rem;
-        }
-      }
-    }
-  }
-
-  .card-content {
-    .description {
-      color: var(--text-color);
-      line-height: 1.6;
-=======
     }
 
     .experience-list, .education-list {
       display: flex;
       flex-direction: column;
       gap: 2rem;
->>>>>>> 42e83530
     }
   }
 }