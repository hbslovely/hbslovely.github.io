--- conflicted
+++ resolved
@@ -1,84 +1,5 @@
 <div [class]="config.className">
   <div class="container" [style.maxWidth.px]="config.maxWidth">
-<<<<<<< HEAD
-    <!-- Work Experience Section -->
-    <section [id]="sections[0].id" class="section">
-      <div class="section-header">
-        <h2>
-          <span nz-icon [nzType]="sections[0].icon" nzTheme="outline"></span>
-          {{ sections[0].title }}
-        </h2>
-        <div class="section-subtitle">My professional journey and achievements</div>
-      </div>
-      
-      <div class="experience-list">
-        @for (exp of cv()?.experience?.workExperience; track exp) {
-          <div class="experience-card">
-            <div class="card-header">
-              <div class="company-info">
-                <div class="company-logo">
-                  <img [src]="'assets/images/companies/' + getCompanyLogo(exp.company)" [alt]="exp.company + ' logo'" 
-                       onError="this.src='assets/images/companies/default-company.png'"/>
-                </div>
-                <div class="position-company">
-                  <div class="company">{{ exp.company }}</div>
-                  <h3>{{ exp.position }}</h3>
-                </div>
-              </div>
-              <div class="meta-info">
-                <span class="duration">
-                  <span nz-icon nzType="calendar" nzTheme="outline"></span>
-                  {{ exp.startDate }} - {{ exp.current ? 'Present' : exp.endDate }}
-                </span>
-                <span class="location">
-                  <span nz-icon nzType="environment" nzTheme="outline"></span>
-                  {{ exp.location }}
-                </span>
-                <span class="type">
-                  <span nz-icon nzType="team" nzTheme="outline"></span>
-                  {{ exp.type }}
-                </span>
-              </div>
-            </div>
-
-            <div class="card-content">
-              <p class="description">{{ exp.description }}</p>
-
-              @if (exp.achievements?.length) {
-                <div class="achievements">
-                  <h4>Key Achievements</h4>
-                  <ul>
-                    @for (achievement of exp.achievements; track achievement) {
-                      <li>
-                        <span nz-icon nzType="trophy" nzTheme="outline"></span>
-                        {{ achievement }}
-                      </li>
-                    }
-                  </ul>
-                </div>
-              }
-
-              @if (exp.responsibilities?.length) {
-                <div class="responsibilities">
-                  <h4>Key Responsibilities</h4>
-                  <ul>
-                    @for (responsibility of exp.responsibilities; track responsibility) {
-                      <li>
-                        <span nz-icon nzType="check-circle" nzTheme="outline"></span>
-                        {{ responsibility }}
-                      </li>
-                    }
-                  </ul>
-                </div>
-              }
-            </div>
-          </div>
-        }
-      </div>
-    </section>
-
-=======
->>>>>>> 42e83530
     <!-- Education Section -->
     <section [id]="sections[1].id" class="section">
       <app-section-header [title]="sections[1].title" [icon]="sections[1].icon">
